__license__ = 'GPL 3'
__copyright__ = '2009, Kovid Goyal <kovid@kovidgoyal.net>, 2010, sengian <sengian1@gmail.com>'
__docformat__ = 'restructuredtext en'

import sys
from threading import Thread
from Queue import Queue
from urllib import urlencode
from functools import partial

from lxml import etree

from calibre import browser, preferred_encoding
from calibre.ebooks.chardet import xml_to_unicode
from calibre.ebooks.metadata import MetaInformation, check_isbn, \
    authors_to_sort_string
from calibre.ebooks.metadata.fetch import MetadataSource
from calibre.utils.config import OptionParser
from calibre.utils.cleantext import clean_ascii_chars
from calibre.utils.date import parse_date, utcnow

NAMESPACES = {
              'openSearch':'http://a9.com/-/spec/opensearchrss/1.0/',
              'atom' : 'http://www.w3.org/2005/Atom',
              'dc': 'http://purl.org/dc/terms'
            }
XPath = partial(etree.XPath, namespaces=NAMESPACES)

total_results  = XPath('//openSearch:totalResults')
start_index    = XPath('//openSearch:startIndex')
items_per_page = XPath('//openSearch:itemsPerPage')
entry          = XPath('//atom:entry')
entry_id       = XPath('descendant::atom:id')
creator        = XPath('descendant::dc:creator')
identifier     = XPath('descendant::dc:identifier')
title          = XPath('descendant::dc:title')
date           = XPath('descendant::dc:date')
publisher      = XPath('descendant::dc:publisher')
subject        = XPath('descendant::dc:subject')
description    = XPath('descendant::dc:description')
language       = XPath('descendant::dc:language')


class GoogleBooks(MetadataSource):

    name = 'Google Books'
    description = _('Downloads metadata from Google Books')
    version = (1, 0, 1)

    def fetch(self):
        try:
            self.results = search(self.title, self.book_author, self.publisher,
                                  self.isbn, max_results=10, verbose=self.verbose)
        except Exception, e:
            import traceback
            self.exception = e
            self.tb = traceback.format_exc()


class GoogleBooksError(Exception):
    pass

def report(verbose):
    if verbose:
        import traceback
        traceback.print_exc()


class Query(object):

    BASE_URL = 'http://books.google.com/books/feeds/volumes?'

    def __init__(self, title=None, author=None, publisher=None, isbn=None,
                 max_results=40, min_viewability='none', start_index=1):
        assert not(title is None and author is None and publisher is None and \
                   isbn is None)
        assert (max_results < 41)
        assert (min_viewability in ('none', 'partial', 'full'))
        
        if title == _('Unknown'):
            title=None
        if author == _('Unknown'):
            author=None
        self.sindex = str(start_index)
        self.maxresults = int(max_results)
        
        q = []
        if isbn is not None:
            q.append(('isbn:%s') % (isbn,))
        else:
            def build_term(prefix, parts):
                return ' '.join(('in%s:%s') % (prefix, x) for x in parts)
            if title is not None:
                q.append(build_term('title', title.split()))
            if author is not None:
                q.append(build_term('author', author.split()))
            if publisher is not None:
                q.append(build_term('publisher', publisher.split()))
        q='+'.join(q)
        
        if isinstance(q, unicode):
            q = q.encode('utf-8')
        self.urlbase = self.BASE_URL+urlencode({
            'q':q,
            'max-results':max_results,
            'min-viewability':min_viewability,
            })+'&start-index='

    def brcall(self, browser, url, verbose, timeout):
        if verbose:
            print _('Query: %s') % url
        
        try:
            raw = browser.open_novisit(url, timeout=timeout).read()
        except Exception, e:
            import socket
            report(verbose)
            if callable(getattr(e, 'getcode', None)) and \
                    e.getcode() == 404:
                return None
            if isinstance(getattr(e, 'args', [None])[0], socket.timeout):
                raise GoogleBooksError(_('GoogleBooks timed out. Try again later.'))
            raise GoogleBooksError(_('GoogleBooks encountered an error.'))
        if '<title>404 - ' in raw:
            return None
        raw = xml_to_unicode(raw, strip_encoding_pats=True,
                resolve_entities=True)[0]
        try:
            return etree.fromstring(raw)
        except:
            try:
                #remove ASCII invalid chars (normally not needed)
                return etree.fromstring(clean_ascii_chars(raw))
            except:
                return None

    def __call__(self, browser, verbose, timeout = 5.):
        #get a feed
        url = self.urlbase+self.sindex
        feed = self.brcall(browser, url, verbose, timeout)
        if feed is None:
            return None

        # print etree.tostring(feed, pretty_print=True)
        total = int(total_results(feed)[0].text)
        nbresultstoget = total if total < self.maxresults else self.maxresults

        start = int(start_index(feed)[0].text)
        entries = entry(feed)
        while len(entries) < nbresultstoget:
            url = self.urlbase+str(start+len(entries))
            feed = self.brcall(browser, url, verbose, timeout)
            if feed is None:
                break
            entries.extend(entry(feed))
        return entries[:nbresultstoget]

class ResultList(list):

    def get_description(self, entry, verbose):
        try:
            desc = description(entry)
            if desc:
                return _('SUMMARY:\n%s') % desc[0].text
        except:
            report(verbose)

    def get_language(self, entry, verbose):
        try:
            l = language(entry)
            if l:
                return l[0].text
        except:
            report(verbose)

    def get_title(self, entry):
        return ': '.join([x.text for x in title(entry)])

    def get_authors(self, entry):
        m = creator(entry)
        return [x.text for x in m] if m else []

    def get_author_sort(self, entry):
        for x in creator(entry):
            for key, val in x.attrib.iteritems():
                if key.endswith('file-as'):
                    return val

    def get_identifiers(self, entry, mi):
        isbns = [t[5:] for t in [str(x.text).strip() for x in identifier(entry)] \
                    if t[:5].upper() == 'ISBN:' and check_isbn(t[5:])]
        # for x in identifier(entry):
            # t = str(x.text).strip()
            # if t[:5].upper() in ('ISBN:', 'LCCN:', 'OCLC:'):
                # if t[:5].upper() == 'ISBN:':
                    # isbns.append(t[5:])
        if isbns:
            mi.isbn = sorted(isbns, cmp=lambda x,y:cmp(len(x), len(y)))[-1]

    def get_tags(self, entry, verbose):
        try:
            btags = [x.text for x in subject(entry)]
            tags = []
            for t in btags:
                tags.extend([y.strip() for y in t.split('/')])
            tags = list(sorted(list(set(tags))))
        except:
            report(verbose)
            tags = []
        return [x.replace(',', ';') for x in tags]

    def get_publisher(self, entry, verbose):
        try:
            return publisher(entry)[0].text
        except:
            report(verbose)
            return None

    def get_date(self, entry, verbose):
        try:
            d = date(entry)
            if d:
                default = utcnow().replace(day=15)
                return parse_date(d[0].text, assume_utc=True, default=default)
            else:
                return None
        except:
            report(verbose)
            return None

    def fill_MI(self, ent, data, verbose):
        x = ent
        try:
            title = self.get_title(x)
            x = entry(data)[0]
        except Exception as e:
            if verbose:
                print _('Failed to get all details for an entry')
                print e
        authors = self.get_authors(x)
        mi = MetaInformation(title, authors)
        tmpautsort = self.get_author_sort(x)
        mi.author_sort = tmpautsort if tmpautsort \
                            else authors_to_sort_string(authors)
        mi.comments = self.get_description(x, verbose)
        self.get_identifiers(x, mi)
        mi.tags = self.get_tags(x, verbose)
        mi.publisher = self.get_publisher(x, verbose)
        mi.pubdate = self.get_date(x, verbose)
        mi.language = self.get_language(x, verbose)
        return mi

    def get_individual_metadata(self, url, br, verbose):
        if url is None:
            return None
        try:
            raw = br.open_novisit(url).read()
        except Exception, e:
            import socket
            report(verbose)
            if callable(getattr(e, 'getcode', None)) and \
                    e.getcode() == 404:
                return None
            if isinstance(getattr(e, 'args', [None])[0], socket.timeout):
                raise GoogleBooksError(_('GoogleBooks timed out. Try again later.'))
            raise GoogleBooksError(_('GoogleBooks encountered an error.'))
        if '<title>404 - ' in raw:
            report(verbose)
            return None
        raw = xml_to_unicode(raw, strip_encoding_pats=True,
                resolve_entities=True)[0]
        try:
            return etree.fromstring(raw)
        except:
            try:
                #remove ASCII invalid chars
                return etree.fromstring(clean_ascii_chars(raw))
            except:
                report(verbose)
                return None

    def fetchdatathread(self, qbr, qsync, nb, url, verbose):
        try:
            browser = qbr.get(True)
            entry = self.get_individual_metadata(url, browser, verbose)
        except:
            report(verbose)
            entry = None
        finally:
            qbr.put(browser, True)
            qsync.put((nb, entry), True)

    def producer(self, sync, entries, br, verbose=False):
        for i in xrange(len(entries)):
            try:
                id_url = entry_id(entries[i])[0].text
            except:
                id_url = None
                report(verbose)
            thread = Thread(target=self.fetchdatathread, 
                        args=(br, sync, i, id_url, verbose))
            thread.start()

    def consumer(self, entries, sync, total_entries, verbose=False):
        self.extend([None]*total_entries)
        i=0
        while i < total_entries:
            rq = sync.get(True)
            nb = int(rq[0])
            self[nb] = self.fill_MI(entries[nb], rq[1], verbose)
            i+=1

    def populate(self, entries, br, verbose=False, brcall=3):
        pbr = Queue(brcall)
        sync = Queue(1)
        for i in xrange(brcall-1):
            pbr.put(browser(), True)
        pbr.put(br, True)
        
        prod_thread = Thread(target=self.producer, args=(sync, entries, pbr, verbose))
        cons_thread = Thread(target=self.consumer, args=(entries, sync, len(entries), verbose))
        prod_thread.start()
        cons_thread.start()
        prod_thread.join()
        cons_thread.join()

def search(title=None, author=None, publisher=None, isbn=None,
           min_viewability='none', verbose=False, max_results=40):
    br   = browser()
<<<<<<< HEAD
    entries = Query(title=title, author=author, publisher=publisher,
                        isbn=isbn, max_results=max_results,
                            min_viewability=min_viewability)(br, verbose)
    
    if entries is None or len(entries) == 0:
        return None
=======
    br.set_handle_gzip(True)
    start, entries = 1, []
    while start > 0 and len(entries) <= max_results:
        new, start = Query(title=title, author=author, publisher=publisher,
                       isbn=isbn, min_viewability=min_viewability)(br, verbose)
        if not new:
            break
        entries.extend(new)

    entries = entries[:max_results]
>>>>>>> 3b78209a

    ans = ResultList()
    ans.populate(entries, br, verbose)
    return ans

def option_parser():
    import textwrap
    parser = OptionParser(textwrap.dedent(
        _('''\
        %prog [options]

        Fetch book metadata from Google. You must specify one of title, author,
        publisher or ISBN. If you specify ISBN the others are ignored. Will
        fetch a maximum of 40 matches, so you should make your query as
        specific as possible.
        '''
    )))
    parser.add_option('-t', '--title', help=_('Book title'))
    parser.add_option('-a', '--author', help=_('Book author(s)'))
    parser.add_option('-p', '--publisher', help=_('Book publisher'))
    parser.add_option('-i', '--isbn', help=_('Book ISBN'))
    parser.add_option('-m', '--max-results', default=10,
                      help=_('Maximum number of results to fetch'))
    parser.add_option('-v', '--verbose', default=0, action='count',
                      help=_('Be more verbose about errors'))
    return parser

def main(args=sys.argv):
    parser = option_parser()
    opts, args = parser.parse_args(args)
    try:
        results = search(opts.title, opts.author, opts.publisher, opts.isbn,
                         verbose=opts.verbose, max_results=opts.max_results)
    except AssertionError:
        report(True)
        parser.print_help()
        return 1
    if results is None or len(results) == 0:
        print _('No result found for this search!')
        return 0
    for result in results:
        print unicode(result).encode(preferred_encoding, 'replace')
        print

if __name__ == '__main__':
    sys.exit(main())

# calibre-debug -e "H:\Mes eBooks\Developpement\calibre\src\calibre\ebooks\metadata\google_books.py" -m 5 -a gore -v>data.html<|MERGE_RESOLUTION|>--- conflicted
+++ resolved
@@ -327,25 +327,13 @@
 def search(title=None, author=None, publisher=None, isbn=None,
            min_viewability='none', verbose=False, max_results=40):
     br   = browser()
-<<<<<<< HEAD
+    br.set_handle_gzip(True)
     entries = Query(title=title, author=author, publisher=publisher,
                         isbn=isbn, max_results=max_results,
                             min_viewability=min_viewability)(br, verbose)
     
     if entries is None or len(entries) == 0:
         return None
-=======
-    br.set_handle_gzip(True)
-    start, entries = 1, []
-    while start > 0 and len(entries) <= max_results:
-        new, start = Query(title=title, author=author, publisher=publisher,
-                       isbn=isbn, min_viewability=min_viewability)(br, verbose)
-        if not new:
-            break
-        entries.extend(new)
-
-    entries = entries[:max_results]
->>>>>>> 3b78209a
 
     ans = ResultList()
     ans.populate(entries, br, verbose)
