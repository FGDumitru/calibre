#########################################################################
#                                                                       #
#                                                                       #
#   copyright 2002 Paul Henry Tremblay                                  #
#                                                                       #
#   This program is distributed in the hope that it will be useful,     #
#   but WITHOUT ANY WARRANTY; without even the implied warranty of      #
#   MERCHANTABILITY or FITNESS FOR A PARTICULAR PURPOSE. See the GNU    #
#   General Public License for more details.                            #
#                                                                       #
#   You should have received a copy of the GNU General Public License   #
#   along with this program; if not, write to the Free Software         #
#   Foundation, Inc., 59 Temple Place, Suite 330, Boston, MA            #
#   02111-1307 USA                                                      #
#                                                                       #
#                                                                       #
#########################################################################
import os, re, tempfile

from calibre.ebooks.rtf2xml import copy
from calibre.utils.mreplace import MReplace

class Tokenize:
    """Tokenize RTF into one line per field. Each line will contain information useful for the rest of the script"""
    def __init__(self,
            in_file,
            bug_handler,
            copy = None,
            run_level = 1,
            # out_file = None,
        ):
        self.__file = in_file
        self.__bug_handler = bug_handler
        self.__copy = copy
        self.__write_to = tempfile.mktemp()
        # self.__out_file = out_file
        self.__compile_expressions()
        #variables
        self.__uc_char = 0
        self.__uc_bin = False
        self.__uc_value = [1]

    def __reini_utf8_counters(self):
        self.__uc_char = 0
        self.__uc_bin = False

    def __remove_uc_chars(self, startchar, token):
        for i in xrange(startchar, len(token)):
            if token[i] == " ":
                continue
            elif self.__uc_char:
                self.__uc_char -= 1
            else:
                return token[i:]
        #if only " " and char to skip
        return ''

    def __unicode_process(self, token):
        #change scope in
        if token == '\{':
            self.__uc_value.append(self.__uc_value[-1])
            #basic error handling
            self.__reini_utf8_counters()
            return token
        #change scope out
        elif token == '\}':
            self.__uc_value.pop()
            self.__reini_utf8_counters()
            return token
        #add a uc control
        elif token[:3] == '\uc':
            self.__uc_value[-1] = int(token[3:])
            self.__reini_utf8_counters()
            return token
        #bin data to slip
        elif self.__uc_bin:
            self.__uc_bin = False
            return ''
        #uc char to remove
        elif self.__uc_char:
            #handle \bin tag in case of uc char to skip
            if token[:4] == '\bin':
                self.__uc_char -=1
                self.__uc_bin = True
                return ''
            elif token[:1] == "\\" :
                self.__uc_char -=1
                return ''
            else:
                return self.__remove_uc_chars(0, token)
        #go for real \u token
        match_obj = self.__utf_exp.match(token)
        if match_obj is not None:
            self.__reini_utf8_counters()
            #get value and handle negative case
            uni_char = int(match_obj.group(1))
            uni_len = len(match_obj.group(1)) + 2
            if uni_char < 0:
                uni_char += 65536
            uni_char = unichr(uni_char).encode('ascii', 'xmlcharrefreplace')
            self.__uc_char = self.__uc_value[-1]
            #there is only an unicode char
            if len(token)<= uni_len:
                return uni_char
            #an unicode char and something else
            #must be after as it is splited on \
            #necessary? maybe for \bin?
            elif not self.__uc_char:
                return uni_char + token[uni_len:]
            #if not uc0 and chars
            else:
                return uni_char + self.__remove_uc_chars(uni_len, token)
        #default
        return token

    def __sub_reg_split(self,input_file):
        input_file = self.__replace_spchar.mreplace(input_file)
        # this is for older RTF
        input_file = self.__par_exp.sub('\n\\par \n', input_file)
        input_file = self.__cs_ast.sub("\g<1>", input_file)
        input_file = self.__ms_hex_exp.sub("\\mshex0\g<1> ", input_file)
        input_file = self.__utf_ud.sub("\\{\\uc0 \g<1>\\}", input_file)
        #remove \n in bin data
        input_file = self.__bin_exp.sub(lambda x: \
                                        x.group().replace('\n', '') + '\n', input_file)
        #split
        tokens = re.split(self.__splitexp, input_file)
        #remove empty tokens and \n
        return filter(lambda x: len(x) > 0 and x != '\n', tokens)

    def __compile_expressions(self):
        SIMPLE_RPL = {
            "\\\\": "\\backslash ",
            "\\~": "\\~ ",
            "\\;": "\\; ",
            "&": "&amp;",
            "<": "&lt;",
            ">": "&gt;",
            "\\~": "\\~ ",
            "\\_": "\\_ ",
            "\\:": "\\: ",
            "\\-": "\\- ",
            # turn into a generic token to eliminate special
            # cases and make processing easier
            "\\{": "\\ob ",
            # turn into a generic token to eliminate special
            # cases and make processing easier
            "\\}": "\\cb ",
            # put a backslash in front of to eliminate special cases and
            # make processing easier
            "{": "\\{",
            # put a backslash in front of to eliminate special cases and
            # make processing easier
            "}": "\\}",
            }
        self.__replace_spchar = MReplace(SIMPLE_RPL)
        #add ;? in case of char following \u
        self.__ms_hex_exp = re.compile(r"\\\'([0-9a-fA-F]{2})")
        self.__utf_exp = re.compile(r"\\u(-?\d{3,6}) ?")
        self.__bin_exp = re.compile(r"(?:\\bin(-?\d{0,10})[\n ]+)[01\n]+")
        #manage upr/ud situations
        self.__utf_ud = re.compile(r"\\{[\n ]?\\upr[\n ]?(?:\\{.*?\\})[\n ]?" + \
                       r"\\{[\n ]?\\*[\n ]?\\ud[\n ]?(\\{.*?\\})[\n ]?\\}[\n ]?\\}")
        #add \n in split for whole file reading
        #why keep backslash whereas \is replaced before?
        #remove \n from endline char
        self.__splitexp = re.compile(r"(\\[{}]|\n|\\[^\s\\{}&]+(?:[ \t\r\f\v])?)")
        #this is for old RTF
        self.__par_exp = re.compile(r'\\\n+')
<<<<<<< HEAD
        #handle improper cs char-style with \* before without {
        self.__cs_ast = re.compile(r'\\\*([\n ]*\\cs\d+[\n \\]+)')
=======
>>>>>>> 94096961
        #handle cw using a digit as argument and without space as delimiter
        self.__cwdigit_exp = re.compile(r"(\\[a-zA-Z]+[\-0-9]+)([^0-9 \\]+)")
        #self.__bin_exp = re.compile(r"\\bin(-?\d{1,8}) {0,1}")
        #self.__utf_exp = re.compile(r"^\\u(-?\d{3,6})")
        #self.__splitexp = re.compile(r"(\\[\\{}]|{|}|\n|\\[^\s\\{}&]+(?:\s)?)")
        #self.__remove_line = re.compile(r'\n+')
        ##self.num_exp = re.compile(r"(\*|:|[a-zA-Z]+)(.*)")

    def __correct_spliting(self, token):
        match_obj = re.search(self.__cwdigit_exp, token)
        if match_obj is None:
            return token
        else:
            return '%s\n%s' % (match_obj.group(1), match_obj.group(2))

    def tokenize(self):
        """Main class for handling other methods. Reads the file \
        , uses method self.sub_reg to make basic substitutions,\
        and process tokens by itself"""
        #read
        with open(self.__file, 'r') as read_obj:
            input_file = read_obj.read()

        #process simple replacements and split giving us a correct list
        #remove '' and \n in the process
        tokens = self.__sub_reg_split(input_file)
        #correct unicode
        tokens = map(self.__unicode_process, tokens)
        #remove empty items created by removing \uc
        tokens = filter(lambda x: len(x) > 0, tokens)
        #handles bothersome cases
        tokens = map(self.__correct_spliting, tokens)
<<<<<<< HEAD
        
=======

>>>>>>> 94096961
        #write
        with open(self.__write_to, 'wb') as write_obj:
            write_obj.write('\n'.join(tokens))
        #Move and copy
        copy_obj = copy.Copy(bug_handler = self.__bug_handler)
        if self.__copy:
            copy_obj.copy_file(self.__write_to, "tokenize.data")
        copy_obj.rename(self.__write_to, self.__file)
        os.remove(self.__write_to)

        #self.__special_tokens = [ '_', '~', "'", '{', '}' ]

# import sys
# def main(args=sys.argv):
    # if len(args) < 1:
        # print 'No file'
        # return
    # file = 'data_tokens.txt'
    # if len(args) == 3:
        # file = args[2]
    # to = Tokenize(args[1], Exception, out_file = file)
    # to.tokenize()


# if __name__ == '__main__':
    # sys.exit(main())<|MERGE_RESOLUTION|>--- conflicted
+++ resolved
@@ -167,11 +167,8 @@
         self.__splitexp = re.compile(r"(\\[{}]|\n|\\[^\s\\{}&]+(?:[ \t\r\f\v])?)")
         #this is for old RTF
         self.__par_exp = re.compile(r'\\\n+')
-<<<<<<< HEAD
         #handle improper cs char-style with \* before without {
         self.__cs_ast = re.compile(r'\\\*([\n ]*\\cs\d+[\n \\]+)')
-=======
->>>>>>> 94096961
         #handle cw using a digit as argument and without space as delimiter
         self.__cwdigit_exp = re.compile(r"(\\[a-zA-Z]+[\-0-9]+)([^0-9 \\]+)")
         #self.__bin_exp = re.compile(r"\\bin(-?\d{1,8}) {0,1}")
@@ -204,11 +201,7 @@
         tokens = filter(lambda x: len(x) > 0, tokens)
         #handles bothersome cases
         tokens = map(self.__correct_spliting, tokens)
-<<<<<<< HEAD
-        
-=======
-
->>>>>>> 94096961
+
         #write
         with open(self.__write_to, 'wb') as write_obj:
             write_obj.write('\n'.join(tokens))
