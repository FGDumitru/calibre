--- conflicted
+++ resolved
@@ -32,14 +32,6 @@
     # Remove excessive line breaks.
     txt = re.sub('\n{3,}', '\n\n', txt)
     #remove ASCII invalid chars : 0 to 8 and 11-14 to 24
-<<<<<<< HEAD
-    illegal_char = re.compile('\x00|\x01|\x02|\x03|\x04|\x05|\x06|\x07|\x08| \
-        \x0B|\x0E|\x0F|\x10|\x11|\x12|\x13|\x14|\x15|\x16|\x17|\x18')
-    txt = illegal_char.sub('', txt)
-    
-    #Takes care if there is no point to split
-    if epub_split_size_kb > 0:
-=======
     chars = list(range(8)) + [0x0B, 0x0E, 0x0F] + list(range(0x10, 0x19))
     illegal_chars = re.compile(u'|'.join(map(unichr, chars)))
     txt = illegal_chars.sub('', txt)
@@ -47,22 +39,16 @@
     if epub_split_size_kb > 0:
         if isinstance(txt, unicode):
             txt = txt.encode('utf-8')
->>>>>>> 4087d9ab
         length_byte = len(txt)
         #Calculating the average chunk value for easy splitting as EPUB (+2 as a safe margin)
         chunk_size = long(length_byte / (int(length_byte / (epub_split_size_kb * 1024) ) + 2 ))
         #if there are chunks with a superior size then go and break
         if (len(filter(lambda x: len(x) > chunk_size, txt.split('\n\n')))) :
-<<<<<<< HEAD
-            txt = '\n\n'.join([split_string_separator(line, chunk_size) 
-                for line in txt.split('\n\n')])
-=======
             txt = '\n\n'.join([split_string_separator(line, chunk_size)
                 for line in txt.split('\n\n')])
     if isbytestring(txt):
         txt = txt.decode('utf-8')
 
->>>>>>> 4087d9ab
 
     lines = []
     # Split into paragraphs based on having a blank line between text.
