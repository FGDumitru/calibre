--- conflicted
+++ resolved
@@ -690,17 +690,10 @@
         mi = Metadata(None)
 
         aut_list = row[fm['au_map']]
-<<<<<<< HEAD
-        if not aut_list:
-            aut_list = []
-        else:
-            aut_list = [p.split(':::') for p in aut_list.split(':#:')]
-=======
         if aut_list:
             aut_list = [p.split(':::') for p in aut_list.split(':#:') if p]
         else:
             aut_list = []
->>>>>>> 5d9f9325
         aum = []
         aus = {}
         for (author, author_sort) in aut_list:
