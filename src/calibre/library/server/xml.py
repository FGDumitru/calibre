--- conflicted
+++ resolved
@@ -45,14 +45,10 @@
 
         order = order.lower().strip() == 'ascending'
 
-<<<<<<< HEAD
-        ids = self.db.search_getting_ids(search, self.search_restriction)
-=======
         if not search:
             search = ''
 
         ids = self.db.search_getting_ids(search.strip(), self.search_restriction)
->>>>>>> 36fe291c
 
         FM = self.db.FIELD_MAP
 
