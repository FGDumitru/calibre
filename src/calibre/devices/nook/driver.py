# -*- coding: utf-8 -*-

__license__   = 'GPL v3'
__copyright__ = '2009, John Schember <john at nachtimwald.com>'
__docformat__ = 'restructuredtext en'

'''
Device driver for Barns and Nobel's Nook
'''

<<<<<<< HEAD
try:
    from PIL import Image, ImageDraw
except ImportError:
    import Image, ImageDraw
=======
import os
>>>>>>> c9cf6002

import cStringIO

from calibre.devices.usbms.driver import USBMS

class NOOK(USBMS):

    name           = 'Nook Device Interface'
    gui_name       = _('The Nook')
    description    = _('Communicate with the Nook eBook reader.')
    author         = 'John Schember'
    icon           = I('devices/nook.jpg')
    supported_platforms = ['windows', 'linux', 'osx']

    # Ordered list of supported formats
    FORMATS     = ['epub', 'pdb', 'pdf']

    VENDOR_ID   = [0x2080]
    PRODUCT_ID  = [0x001]
    BCD         = [0x322]

    VENDOR_NAME = 'B&N'
    WINDOWS_MAIN_MEM = 'NOOK'
    WINDOWS_CARD_A_MEM = 'NOOK'

    OSX_MAIN_MEM = 'B&N nook Media'
    OSX_CARD_A_MEM = OSX_MAIN_MEM

    MAIN_MEMORY_VOLUME_LABEL  = 'Nook Main Memory'
    STORAGE_CARD_VOLUME_LABEL = 'Nook Storage Card'

    EBOOK_DIR_MAIN = 'my documents'
    SUPPORTS_SUB_DIRS = True

    def upload_cover(self, path, filename, metadata):
<<<<<<< HEAD
=======
        try:
            from PIL import Image, ImageDraw
            Image, ImageDraw
        except ImportError:
            import Image, ImageDraw


>>>>>>> c9cf6002
        coverdata = metadata.get('cover', None)
        if coverdata:
            cover = Image.open(cStringIO.StringIO(coverdata[2]))
            cover.thumbnail((96, 144), Image.ANTIALIAS)
        else:
            coverdata = open(I('library.png'), 'rb').read()

            cover = Image.new('RGB', (96, 144), 'black')
            im = Image.open(cStringIO.StringIO(coverdata))
            im.thumbnail((96, 144), Image.ANTIALIAS)

            x, y = im.size
            cover.paste(im, ((96-x)/2, (144-y)/2))

            draw = ImageDraw.Draw(cover)
            draw.text((1, 15), metadata.title)
            draw.text((1, 115), ', '.join(metadata.authors))

        data = cStringIO.StringIO()
        cover.save(data, 'JPEG')
        coverdata = data.getvalue()

        with open('%s.jpg' % os.path.join(path, filename), 'wb') as coverfile:
            coverfile.write(coverdata)

    def windows_sort_drives(self, drives):
        main = drives.get('main', None)
        card = drives.get('carda', None)
        if card and main and card < main:
            drives['main'] = card
            drives['carda'] = main

        return drives

<|MERGE_RESOLUTION|>--- conflicted
+++ resolved
@@ -8,14 +8,7 @@
 Device driver for Barns and Nobel's Nook
 '''
 
-<<<<<<< HEAD
-try:
-    from PIL import Image, ImageDraw
-except ImportError:
-    import Image, ImageDraw
-=======
 import os
->>>>>>> c9cf6002
 
 import cStringIO
 
@@ -51,8 +44,6 @@
     SUPPORTS_SUB_DIRS = True
 
     def upload_cover(self, path, filename, metadata):
-<<<<<<< HEAD
-=======
         try:
             from PIL import Image, ImageDraw
             Image, ImageDraw
@@ -60,7 +51,6 @@
             import Image, ImageDraw
 
 
->>>>>>> c9cf6002
         coverdata = metadata.get('cover', None)
         if coverdata:
             cover = Image.open(cStringIO.StringIO(coverdata[2]))
