<xsl:stylesheet version="1.0"
	xmlns:xsl="http://www.w3.org/1999/XSL/Transform" xmlns:xlink="http://www.w3.org/1999/xlink"
	xmlns:fb="http://www.gribuser.ru/xml/fictionbook/2.0">
	<!-- ######################################################################### 
		# # # # # copyright 2002 Paul Henry Tremblay # # # # This program is distributed 
		in the hope that it will be useful, # # but WITHOUT ANY WARRANTY; without 
		even the implied warranty of # # MERCHANTABILITY or FITNESS FOR A PARTICULAR 
		PURPOSE. See the GNU # # General Public License for more details. # # # # 
		You should have received a copy of the GNU General Public License # # along 
		with this program; if not, write to the Free Software # # Foundation, Inc., 
		59 Temple Place, Suite 330, Boston, MA # # 02111-1307 USA # # # # # ######################################################################### -->
	<xsl:output method="xml" encoding="UTF-8" />
	<xsl:key name="note-link" match="fb:section" use="@id" />
	<xsl:template match="/*">
		<html>
			<head>
				<xsl:if test="fb:description/fb:title-info/fb:lang = 'ru'">
					<meta HTTP-EQUIV="content-type" CONTENT="text/html; charset=UTF-8" />
				</xsl:if>
				<title>
					<xsl:value-of select="fb:description/fb:title-info/fb:book-title" />
				</title>
<<<<<<< HEAD
				<style type="text/x-oeb1-css">
					A { color : #0002CC }
					A:HOVER { color : #BF0000 }
					BODY { background-color : #FEFEFE; color : #000000; font-family :
					Verdana, Geneva, Arial, Helvetica, sans-serif; text-align : justify
					}
					H1{ font-size : 160%; font-style : normal; font-weight : bold;
					text-align : left; border : 1px solid Black; background-color :
					#E7E7E7; margin-left : 0px; page-break-before : always; }
					H2{
					font-size : 130%; font-style : normal; font-weight : bold;
					text-align : left; background-color : #EEEEEE; border : 1px solid
					Gray; page-break-before : always; }
					H3{ font-size : 110%; font-style
					: normal; font-weight : bold; text-align : left; background-color :
					#F1F1F1; border : 1px solid Silver;}
					H4{ font-size : 100%;
					font-style : normal; font-weight : bold; text-align : left; border
					: 1px solid Gray; background-color : #F4F4F4;}
					H5{ font-size : 100%;
					font-style : italic; font-weight : bold; text-align : left; border
					: 1px solid Gray; background-color : #F4F4F4;}
					H6{ font-size : 100%;
					font-style : italic; font-weight : normal; text-align : left;
					border : 1px solid Gray; background-color : #F4F4F4;}
					SMALL{
					font-size : 80% }
					BLOCKQUOTE{ margin-left :4em; margin-top:1em;
					margin-right:0.2em;}
					HR{ color : Black }
					DIV{font-family : "Times New Roman", Times, serif; text-align : justify}
					UL{margin-left: 0}
					.epigraph{width:50%; margin-left : 35%;}
=======
				<style type="text/css">
                    a { color : #0002CC }

					a:hover { color : #BF0000 }
                    
                    body { background-color : #FEFEFE; color : #000000; font-family : Verdana, Geneva, Arial, Helvetica, sans-serif; text-align : justify }
                    
                    h1{ font-size : 160%; font-style : normal; font-weight : bold; text-align : left; border : 1px solid Black;  background-color : #E7E7E7; margin-left : 0px;  page-break-before : always; }
                    
                    h2{ font-size : 130%; font-style : normal; font-weight : bold; text-align : left; background-color : #EEEEEE;  border : 1px solid Gray;  page-break-before : always; }
                    
                    h3{ font-size : 110%; font-style : normal; font-weight : bold; text-align : left;  background-color : #F1F1F1;  border : 1px solid Silver;}
                    
                    h4{ font-size : 100%; font-style : normal; font-weight : bold; text-align : left; border : 1px solid Gray;  background-color : #F4F4F4;}
                    
                    h5{ font-size : 100%; font-style : italic; font-weight : bold; text-align : left; border : 1px solid Gray;  background-color : #F4F4F4;}
                    
                    h6{ font-size : 100%; font-style : italic; font-weight : normal; text-align : left; border : 1px solid Gray;  background-color : #F4F4F4;}
                    
                    small { font-size : 80% }
                    
                    blockquote { margin-left :4em; margin-top:1em; margin-right:0.2em;}
                    
                    hr { color : Black }
                    
                    div {font-family : "Times New Roman", Times, serif; text-align : justify}
                    
                    ul {margin-left: 0}
                    
                    .epigraph{width:50%; margin-left : 35%;}
                    
                    div.paragraph { text-align: justify; text-indent: 2em; }
>>>>>>> 649ce960
				</style>
                <link rel="stylesheet" type="text/css" href="inline-styles.css" />
			</head>
			<body>
				<xsl:for-each select="fb:description/fb:title-info/fb:annotation">
					<div>
						<xsl:call-template name="annotation" />
					</div>
					<hr />
				</xsl:for-each>
				<!-- BUILD TOC -->
				<ul>
					<xsl:apply-templates select="fb:body" mode="toc" />
				</ul>
				<hr />
				<!-- END BUILD TOC -->
				<!-- BUILD BOOK -->
				<xsl:for-each select="fb:body">
					<xsl:if test="position()!=1">
						<hr />
					</xsl:if>
					<xsl:if test="@name">
						<h4 align="center">
							<xsl:value-of select="@name" />
						</h4>
					</xsl:if>
					<!-- <xsl:apply-templates /> -->
					<xsl:apply-templates />
				</xsl:for-each>
			</body>
		</html>
	</xsl:template>
	<!-- author template -->
	<xsl:template name="author">
		<xsl:value-of select="fb:first-name" />
		<xsl:text disable-output-escaping="no">&#032;</xsl:text>
		<xsl:value-of select="fb:middle-name" />&#032;
         <xsl:text disable-output-escaping="no">&#032;</xsl:text>
		<xsl:value-of select="fb:last-name"/>
		<br/>
	</xsl:template>
	<!-- secuence template -->
	<xsl:template name="sequence">
		<LI/>
		<xsl:value-of select="@name"/>
		<xsl:if test="@number">
			<xsl:text disable-output-escaping="no">,&#032;#</xsl:text>
			<xsl:value-of select="@number"/>
		</xsl:if>
		<xsl:if test="fb:sequence">
			<ul>
				<xsl:for-each select="fb:sequence">
					<xsl:call-template name="sequence"/>
				</xsl:for-each>
			</ul>
		</xsl:if>
		<!--      <br/> -->
	</xsl:template>
	<!-- toc template -->
	<xsl:template match="fb:section|fb:body" mode="toc">
		<xsl:choose>
			<xsl:when test="name()='body' and position()=1 and not(fb:title)">
				<xsl:apply-templates select="fb:section" mode="toc"/>
			</xsl:when>
			<xsl:otherwise>
				<li>
					<a href="#TOC_{generate-id()}"><xsl:value-of select="normalize-space(fb:title/fb:p[1] | @name)"/></a>
					<xsl:if test="fb:section">
						<ul><xsl:apply-templates select="fb:section" mode="toc"/></ul>
					</xsl:if>
				</li>
			</xsl:otherwise>
		</xsl:choose>
	</xsl:template>
	<!-- description -->
	<xsl:template match="fb:description">
		<xsl:apply-templates/>
	</xsl:template>
	<!-- body -->
	<xsl:template match="fb:body">
		<div><xsl:apply-templates/></div>
	</xsl:template>

	<xsl:template match="fb:section">
        <xsl:variable name="section_has_title">
            <xsl:choose>
                <xsl:when test="./fb:title"><xsl:value-of select="generate-id()" /></xsl:when>
                <xsl:otherwise>None</xsl:otherwise>
            </xsl:choose>
        </xsl:variable>
        <xsl:if test="$section_has_title = 'None'">
            <div id="TOC_{generate-id()}">
                <xsl:if test="@id">
                    <xsl:element name="a">
                        <xsl:attribute name="id"><xsl:value-of select="@id"/></xsl:attribute>
                    </xsl:element>
                </xsl:if>
            </div>
        </xsl:if>
        <xsl:apply-templates>
            <xsl:with-param name="section_toc_id" select="$section_has_title" />
        </xsl:apply-templates>
	</xsl:template>
	
	
	<!-- section/title -->
	<xsl:template match="fb:section/fb:title|fb:poem/fb:title">
        <xsl:param name="section_toc_id" />
		<xsl:choose>
			<xsl:when test="count(ancestor::node()) &lt; 9">
				<xsl:element name="{concat('h',count(ancestor::node())-3)}">
                    <xsl:if test="../@id">
                        <xsl:attribute name="id"><xsl:value-of select="../@id" /></xsl:attribute>
                    </xsl:if>
                    <xsl:if test="$section_toc_id != 'None'">
                        <xsl:element name="a">
                            <xsl:attribute name="id">TOC_<xsl:value-of select="$section_toc_id"/></xsl:attribute>
                        </xsl:element>
                    </xsl:if>
					<a name="TOC_{generate-id()}"></a>
					<xsl:if test="@id">
						<xsl:element name="a">
							<xsl:attribute name="id"><xsl:value-of select="@id"/></xsl:attribute>
						</xsl:element>
					</xsl:if>
					<xsl:apply-templates/>
				</xsl:element>
			</xsl:when>
			<xsl:otherwise>
				<xsl:element name="h6">
					<xsl:if test="@id">
						<xsl:element name="a">
							<xsl:attribute name="id"><xsl:value-of select="@id"/></xsl:attribute>
						</xsl:element>
					</xsl:if>
					<xsl:apply-templates/>
				</xsl:element>
			</xsl:otherwise>
		</xsl:choose>
	</xsl:template>
	<!-- section/title -->
	<xsl:template match="fb:body/fb:title">
        <xsl:element name="h1">
            <xsl:apply-templates />
        </xsl:element>
	</xsl:template>

	<xsl:template match="fb:title/fb:p">
		<xsl:apply-templates/><xsl:text disable-output-escaping="no">&#032;</xsl:text><br/>
	</xsl:template>
	<!-- subtitle -->
	<xsl:template match="fb:subtitle">
		<xsl:if test="@id">
			<xsl:element name="a">
				<xsl:attribute name="name"><xsl:value-of select="@id"/></xsl:attribute>
			</xsl:element>
		</xsl:if>
		<h5>
			<xsl:apply-templates/>
		</h5>
	</xsl:template>
	<!-- p -->
	<xsl:template match="fb:p">
        <xsl:element name="div">
            <xsl:attribute name="class">paragraph</xsl:attribute>
		    <xsl:if test="@id">
				<xsl:element name="a">
					<xsl:attribute name="name"><xsl:value-of select="@id"/></xsl:attribute>
				</xsl:element>
            </xsl:if>
            <xsl:if test="@style">
                <xsl:attribute name="style"><xsl:value-of select="@style"/></xsl:attribute>
            </xsl:if>
            <xsl:apply-templates/>
        </xsl:element>
	</xsl:template>
	<!-- strong -->
	<xsl:template match="fb:strong">
		<b><xsl:apply-templates/></b>
	</xsl:template>
	<!-- emphasis -->
	<xsl:template match="fb:emphasis">
		<i>	<xsl:apply-templates/></i>
	</xsl:template>
	<!-- style -->
	<xsl:template match="fb:style">
		<span class="{@name}"><xsl:apply-templates/></span>
	</xsl:template>
	<!-- empty-line -->
	<xsl:template match="fb:empty-line">
		<br/>
	</xsl:template>
	<!-- link -->
	<xsl:template match="fb:a">
		<xsl:element name="a">
			<xsl:attribute name="href"><xsl:value-of select="@xlink:href"/></xsl:attribute>
			<xsl:attribute name="title">
				<xsl:choose>
					<xsl:when test="starts-with(@xlink:href,'#')"><xsl:value-of select="key('note-link',substring-after(@xlink:href,'#'))/fb:p"/></xsl:when>
					<xsl:otherwise><xsl:value-of select="key('note-link',@xlink:href)/fb:p"/></xsl:otherwise>
				</xsl:choose>
			</xsl:attribute>
			<xsl:choose>
				<xsl:when test="(@type) = 'note'">
					<sup>
						<xsl:apply-templates/>
					</sup>
				</xsl:when>
				<xsl:otherwise>
					<xsl:apply-templates/>
				</xsl:otherwise>
			</xsl:choose>
		</xsl:element>
	</xsl:template>
	<!-- annotation -->
	<xsl:template name="annotation">
		<xsl:if test="@id">
			<xsl:element name="a">
				<xsl:attribute name="name"><xsl:value-of select="@id"/></xsl:attribute>
			</xsl:element>
		</xsl:if>
		<h3>Annotation</h3>
		<xsl:apply-templates/>
	</xsl:template>
	<!-- epigraph -->
	<xsl:template match="fb:epigraph">
		<blockquote class="epigraph">
			<xsl:if test="@id">
				<xsl:element name="a">
					<xsl:attribute name="name"><xsl:value-of select="@id"/></xsl:attribute>
				</xsl:element>
			</xsl:if>
			<xsl:apply-templates/>
		</blockquote>
	</xsl:template>
	<!-- epigraph/text-author -->
	<xsl:template match="fb:epigraph/fb:text-author">
		<blockquote>
			<i><xsl:apply-templates/></i>
		</blockquote>
	</xsl:template>
	<!-- cite -->
	<xsl:template match="fb:cite">
		<blockquote>
		<xsl:if test="@id">
			<xsl:element name="a">
				<xsl:attribute name="name"><xsl:value-of select="@id"/></xsl:attribute>
			</xsl:element>
		</xsl:if>
		<xsl:apply-templates/>
		</blockquote>
	</xsl:template>
	<!-- cite/text-author -->
	<xsl:template match="fb:text-author">
		<blockquote>
		<i>	<xsl:apply-templates/></i></blockquote>
	</xsl:template>
	<!-- date -->
	<xsl:template match="fb:date">
		<xsl:choose>
			<xsl:when test="not(@value)">
				&#160;&#160;&#160;<xsl:apply-templates/>
				<br/>
			</xsl:when>
			<xsl:otherwise>
				&#160;&#160;&#160;<xsl:value-of select="@value"/>
				<br/>
			</xsl:otherwise>
		</xsl:choose>
	</xsl:template>
	<!-- poem -->
	<xsl:template match="fb:poem">
		<blockquote>
			<xsl:if test="@id">
				<xsl:element name="a">
					<xsl:attribute name="name"><xsl:value-of select="@id"/></xsl:attribute>
				</xsl:element>
			</xsl:if>
			<xsl:apply-templates/>
		</blockquote>
	</xsl:template>

	<!-- stanza -->
	<xsl:template match="fb:stanza">
		<xsl:apply-templates/>
		<br/>
	</xsl:template>
	<!-- v -->
	<xsl:template match="fb:v">
		<xsl:if test="@id">
			<xsl:element name="a">
				<xsl:attribute name="name"><xsl:value-of select="@id"/></xsl:attribute>
			</xsl:element>
		</xsl:if>
		<xsl:apply-templates/><br/>
	</xsl:template>
	<!-- image -->
	<xsl:template match="fb:image">
		<div align="center">
			<img border="1">
				<xsl:choose>
					<xsl:when test="starts-with(@xlink:href,'#')">
						<xsl:attribute name="src"><xsl:value-of select="substring-after(@xlink:href,'#')"/></xsl:attribute>
					</xsl:when>
					<xsl:otherwise>
						<xsl:attribute name="src"><xsl:value-of select="@xlink:href"/></xsl:attribute>
					</xsl:otherwise>
				</xsl:choose>
			</img>
		</div>
	</xsl:template>
</xsl:stylesheet><|MERGE_RESOLUTION|>--- conflicted
+++ resolved
@@ -20,41 +20,6 @@
 				<title>
 					<xsl:value-of select="fb:description/fb:title-info/fb:book-title" />
 				</title>
-<<<<<<< HEAD
-				<style type="text/x-oeb1-css">
-					A { color : #0002CC }
-					A:HOVER { color : #BF0000 }
-					BODY { background-color : #FEFEFE; color : #000000; font-family :
-					Verdana, Geneva, Arial, Helvetica, sans-serif; text-align : justify
-					}
-					H1{ font-size : 160%; font-style : normal; font-weight : bold;
-					text-align : left; border : 1px solid Black; background-color :
-					#E7E7E7; margin-left : 0px; page-break-before : always; }
-					H2{
-					font-size : 130%; font-style : normal; font-weight : bold;
-					text-align : left; background-color : #EEEEEE; border : 1px solid
-					Gray; page-break-before : always; }
-					H3{ font-size : 110%; font-style
-					: normal; font-weight : bold; text-align : left; background-color :
-					#F1F1F1; border : 1px solid Silver;}
-					H4{ font-size : 100%;
-					font-style : normal; font-weight : bold; text-align : left; border
-					: 1px solid Gray; background-color : #F4F4F4;}
-					H5{ font-size : 100%;
-					font-style : italic; font-weight : bold; text-align : left; border
-					: 1px solid Gray; background-color : #F4F4F4;}
-					H6{ font-size : 100%;
-					font-style : italic; font-weight : normal; text-align : left;
-					border : 1px solid Gray; background-color : #F4F4F4;}
-					SMALL{
-					font-size : 80% }
-					BLOCKQUOTE{ margin-left :4em; margin-top:1em;
-					margin-right:0.2em;}
-					HR{ color : Black }
-					DIV{font-family : "Times New Roman", Times, serif; text-align : justify}
-					UL{margin-left: 0}
-					.epigraph{width:50%; margin-left : 35%;}
-=======
 				<style type="text/css">
                     a { color : #0002CC }
 
@@ -87,7 +52,6 @@
                     .epigraph{width:50%; margin-left : 35%;}
                     
                     div.paragraph { text-align: justify; text-indent: 2em; }
->>>>>>> 649ce960
 				</style>
                 <link rel="stylesheet" type="text/css" href="inline-styles.css" />
 			</head>
